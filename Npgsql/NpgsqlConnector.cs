//    Copyright (C) 2002 The Npgsql Development Team
//    npgsql-general@gborg.postgresql.org
//    http://gborg.postgresql.org/project/npgsql/projdisplay.php
//
// Permission to use, copy, modify, and distribute this software and its
// documentation for any purpose, without fee, and without a written
// agreement is hereby granted, provided that the above copyright notice
// and this paragraph and the following two paragraphs appear in all copies.
//
// IN NO EVENT SHALL THE NPGSQL DEVELOPMENT TEAM BE LIABLE TO ANY PARTY
// FOR DIRECT, INDIRECT, SPECIAL, INCIDENTAL, OR CONSEQUENTIAL DAMAGES,
// INCLUDING LOST PROFITS, ARISING OUT OF THE USE OF THIS SOFTWARE AND ITS
// DOCUMENTATION, EVEN IF THE NPGSQL DEVELOPMENT TEAM HAS BEEN ADVISED OF
// THE POSSIBILITY OF SUCH DAMAGE.
//
// THE NPGSQL DEVELOPMENT TEAM SPECIFICALLY DISCLAIMS ANY WARRANTIES,
// INCLUDING, BUT NOT LIMITED TO, THE IMPLIED WARRANTIES OF MERCHANTABILITY
// AND FITNESS FOR A PARTICULAR PURPOSE. THE SOFTWARE PROVIDED HEREUNDER IS
// ON AN "AS IS" BASIS, AND THE NPGSQL DEVELOPMENT TEAM HAS NO OBLIGATIONS
// TO PROVIDE MAINTENANCE, SUPPORT, UPDATES, ENHANCEMENTS, OR MODIFICATIONS.

using System;
using System.Collections.Generic;
using System.Data;
using System.Diagnostics;
using System.Diagnostics.Contracts;
using System.Globalization;
using System.IO;
using System.Linq;
using System.Net;
using System.Net.Security;
using System.Net.Sockets;
using System.Reflection;
using System.Resources;
using System.Runtime.CompilerServices;
using System.Security.Cryptography;
using System.Security.Cryptography.X509Certificates;
using System.Threading;
using Common.Logging;
using Mono.Security.Protocol.Tls;
using Npgsql.Localization;
using Npgsql.Messages;
using Npgsql.TypeHandlers;
using NpgsqlTypes;
using System.Text;
using SecurityProtocolType = Mono.Security.Protocol.Tls.SecurityProtocolType;

namespace Npgsql
{
    /// <summary>
    /// Represents a connection to a PostgreSQL backend. Unlike NpgsqlConnection objects, which are
    /// exposed to users, connectors are internal to Npgsql and are recycled by the connection pool.
    /// </summary>
    internal partial class NpgsqlConnector
    {
        readonly NpgsqlConnectionStringBuilder _settings;

        /// <summary>
        /// The physical connection socket to the backend.
        /// </summary>
        internal Socket Socket { get; set; }

        /// <summary>
        /// The physical connection stream to the backend.
        /// </summary>
        internal NpgsqlNetworkStream BaseStream { get; set; }

        // The top level stream to the backend.
        // This is a BufferedStream.
        // With SSL, this stream sits on top of the SSL stream, which sits on top of _baseStream.
        // Otherwise, this stream sits directly on top of _baseStream.
        internal Stream Stream { get; set; }

        /// <summary>
        /// Buffer used for reading data.
        /// </summary>
        internal NpgsqlBuffer Buffer { get; private set; }

        byte[] _crappyBuf = new byte[8192];

        /// <summary>
        /// The connection mediator.
        /// </summary>
        internal NpgsqlMediator Mediator { get; private set; }

        /// <summary>
        /// Version of backend server this connector is connected to.
        /// </summary>
        internal Version ServerVersion { get; set; }

        /// <summary>
        /// The secret key of the backend for this connector, used for query cancellation.
        /// </summary>
        internal int BackendSecretKey { get; set; }

        /// <summary>
        /// The process ID of the backend for this connector.
        /// </summary>
        internal int BackendProcessId { get; set; }

        /// <summary>
        /// Report if the connection is in a transaction.
        /// </summary>
        internal NpgsqlTransaction Transaction { get; set; }

        internal bool Pooled { get; private set; }

        internal TypeHandlerRegistry TypeHandlerRegistry { get; set; }

        /// <summary>
        /// Options that control certain aspects of native to backend conversions that depend
        /// on backend version and status.
        /// </summary>
        internal NativeToBackendTypeConverterOptions NativeToBackendTypeConverterOptions { get; private set; }

        internal NpgsqlBackendTypeMapping OidToNameMapping
        {
            get { return NativeToBackendTypeConverterOptions.OidToNameMapping; }
        }

        internal NpgsqlDataReader CurrentReader;

        /// <summary>
        /// Holds all run-time parameters received from the backend (via ParameterStatus messages)
        /// </summary>
        internal Dictionary<string, string> BackendParams;

        // For IsValid test
        readonly RNGCryptoServiceProvider _rng = new RNGCryptoServiceProvider();

        string _initQueries;

        internal SSPIHandler SSPI { get; set; }

        List<NpgsqlError> _pendingErrors = new List<NpgsqlError>();

        static readonly ILog _log = LogManager.GetCurrentClassLogger();

        SemaphoreSlim _notificationSemaphore;
        byte[] _emptyBuffer = new byte[0];
        int _notificationBlockRecursionDepth;

        #region Reusable Server Message Objects

        readonly RowDescriptionMessage       _rowDescriptionMessage       = new RowDescriptionMessage();
        readonly CommandCompleteMessage      _commandCompleteMessage      = new CommandCompleteMessage();
        readonly ReadyForQueryMessage        _readyForQueryMessage        = new ReadyForQueryMessage();
        readonly ParameterDescriptionMessage _parameterDescriptionMessage = new ParameterDescriptionMessage();
        readonly DataRowSequentialMessage    _dataRowSequentialMessage    = new DataRowSequentialMessage();
        readonly DataRowNonSequentialMessage _dataRowNonSequentialMessage = new DataRowNonSequentialMessage();

        #endregion

        public NpgsqlConnector(NpgsqlConnection connection)
            : this(connection.CopyConnectionStringBuilder(), connection.Pooling)
        {}

        /// <summary>
        /// Constructor.
        /// </summary>
        /// <param name="connectionString">Connection string.</param>
        /// <param name="pooled">Pooled</param>
        public NpgsqlConnector(NpgsqlConnectionStringBuilder connectionString, bool pooled)
        {
            State = ConnectorState.Closed;
            _settings = connectionString;
            Pooled = pooled;
            BackendParams = new Dictionary<string, string>();
            Mediator = new NpgsqlMediator();
            NativeToBackendTypeConverterOptions = NativeToBackendTypeConverterOptions.Default.Clone(new NpgsqlBackendTypeMapping());
            _planIndex = 0;
            _portalIndex = 0;
        }

        #region Configuration settings

        /// <summary>
        /// Return Connection String.
        /// </summary>
        internal static bool UseSslStream = true;
        internal string ConnectionString { get { return _settings.ConnectionString; } }
        internal string Host { get { return _settings.Host; } }
        internal int Port { get { return _settings.Port; } }
        internal string Database { get { return _settings.ContainsKey(Keywords.Database) ? _settings.Database : _settings.UserName; } }
        internal string UserName { get { return _settings.UserName; } }
        internal byte[] Password { get { return _settings.PasswordAsByteArray; } }
        internal bool SSL { get { return _settings.SSL; } }
        internal SslMode SslMode { get { return _settings.SslMode; } }
        internal int BufferSize { get { return _settings.BufferSize; } }
        internal bool UseMonoSsl { get { return ValidateRemoteCertificateCallback == null; } }
        internal int ConnectionTimeout { get { return _settings.Timeout; } }
        internal int DefaultCommandTimeout { get { return _settings.CommandTimeout; } }
        internal bool Enlist { get { return _settings.Enlist; } }
        public bool UseExtendedTypes { get { return _settings.UseExtendedTypes; } }
        internal bool IntegratedSecurity { get { return _settings.IntegratedSecurity; } }
        internal bool AlwaysPrepare { get { return _settings.AlwaysPrepare; } }
        internal Version CompatVersion { get { return _settings.Compatible; } }

        #endregion Configuration settings

        #region State management

        volatile int _state;

        /// <summary>
        /// Gets the current state of the connector
        /// </summary>
        internal ConnectorState State
        {
            get { return (ConnectorState)_state; }
            set
            {
                var newState = (int) value;
                if (newState == _state)
                    return;
                Interlocked.Exchange(ref _state, newState);

                switch (value)
                {
                    case ConnectorState.Closed:
                    case ConnectorState.Ready:
                    case ConnectorState.Broken:
                        if (CurrentReader != null) {
                            CurrentReader.Command.State = CommandState.Idle;
                            CurrentReader = null;
                        }
                        break;
                    case ConnectorState.Connecting:
                    case ConnectorState.Executing:
                    case ConnectorState.Fetching:
                    case ConnectorState.CopyIn:
                    case ConnectorState.CopyOut:
                        break;
                    default:
                        throw new ArgumentOutOfRangeException("value");
                }
            }
        }

        /// <summary>
        /// Returns whether the connector is open, regardless of any task it is currently performing
        /// </summary>
        internal bool IsConnected
        {
            get
            {
                switch (State)
                {
                    case ConnectorState.Ready:
                    case ConnectorState.Executing:
                    case ConnectorState.Fetching:
                    case ConnectorState.CopyIn:
                    case ConnectorState.CopyOut:
                        return true;
                    case ConnectorState.Closed:
                    case ConnectorState.Connecting:
                    case ConnectorState.Broken:
                        return false;
                    default:
                        throw new ArgumentOutOfRangeException("State", "Unknown state: " + State);
                }
            }
        }

        /// <summary>
        /// Returns whether the connector is open and performing a task, i.e. not ready for a query
        /// </summary>
        internal bool IsBusy
        {
            get
            {
                switch (State)
                {
                    case ConnectorState.Executing:
                    case ConnectorState.Fetching:
                    case ConnectorState.CopyIn:
                    case ConnectorState.CopyOut:
                        return true;
                    case ConnectorState.Ready:
                    case ConnectorState.Closed:
                    case ConnectorState.Connecting:
                    case ConnectorState.Broken:
                        return false;
                    default:
                        throw new ArgumentOutOfRangeException("State", "Unknown state: " + State);
                }
            }
        }

        #endregion

        #region Open

        /// <summary>
        /// Opens the physical connection to the server.
        /// </summary>
        /// <remarks>Usually called by the RequestConnector
        /// Method of the connection pool manager.</remarks>
        internal void Open()
        {
            if (State != ConnectorState.Closed) {
                throw new InvalidOperationException("Can't open, state is " + State);
            }

            State = ConnectorState.Connecting;

            ServerVersion = null;

            // Keep track of time remaining; Even though there may be multiple timeout-able calls,
            // this allows us to still respect the caller's timeout expectation.
            var connectTimeRemaining = ConnectionTimeout * 1000;

            // Get a raw connection, possibly SSL...
            RawOpen(connectTimeRemaining);
            try
            {
                SendStartup(Database, UserName, _settings);
                HandleAuthentication();
            }
            catch
            {
                if (Stream != null)
                {
                    try {
                        Stream.Dispose();
                    }
                    catch {}
                }

                throw;
            }

            // After attachment, the stream will close the connector (this) when the stream gets disposed.
            BaseStream.AttachConnector(this);

            // Fall back to the old way, SELECT VERSION().
            // This should not happen for protocol version 3+.
            if (ServerVersion == null)
            {
                //NpgsqlCommand command = new NpgsqlCommand("set DATESTYLE TO ISO;select version();", this);
                //ServerVersion = new Version(PGUtil.ExtractServerVersion((string) command.ExecuteScalar()));
                using (var command = new NpgsqlCommand("set DATESTYLE TO ISO;select version();", this))
                {
                    ServerVersion = new Version(PGUtil.ExtractServerVersion((string)command.ExecuteScalar()));
                }
            }

            ProcessServerVersion();

            var sbInitQueries = new StringWriter();

            // Some connection parameters for protocol 3 had been sent in the startup packet.
            // The rest will be setted here.
            sbInitQueries.WriteLine("SET ssl_renegotiation_limit=0;");

            _initQueries = sbInitQueries.ToString();

            ExecuteBlind(_initQueries);

            TypeHandlerRegistry.Setup(this);

            // Make a shallow copy of the type mapping that the connector will own.
            // It is possible that the connector may add types to its private
            // mapping that will not be valid to another connector, even
            // if connected to the same backend version.
            NativeToBackendTypeConverterOptions.OidToNameMapping = NpgsqlTypesHelper.CreateAndLoadInitialTypesMapping(this).Clone();

            State = ConnectorState.Ready;

            if (_settings.SyncNotification)
            {
                AddNotificationListener();
            }
        }

        public void RawOpen(int timeout)
        {
            // Keep track of time remaining; Even though there may be multiple timeout-able calls,
            // this allows us to still respect the caller's timeout expectation.
            var attemptStart = DateTime.Now;
            var result = Dns.BeginGetHostAddresses(Host, null, null);

            if (!result.AsyncWaitHandle.WaitOne(timeout, true))
            {
                // Timeout was used up attempting the Dns lookup
                throw new TimeoutException(L10N.DnsLookupTimeout);
            }

            timeout -= Convert.ToInt32((DateTime.Now - attemptStart).TotalMilliseconds);

            var ips = Dns.EndGetHostAddresses(result);
            Socket socket = null;
            Exception lastSocketException = null;

            // try every ip address of the given hostname, use the first reachable one
            // make sure not to exceed the caller's timeout expectation by splitting the
            // time we have left between all the remaining ip's in the list.
            for (var i = 0; i < ips.Length; i++)
            {
                _log.Trace("Attempting to connect to " + ips[i]);
                var ep = new IPEndPoint(ips[i], Port);
                socket = new Socket(ep.AddressFamily, SocketType.Stream, ProtocolType.Tcp);
                attemptStart = DateTime.Now;

                try
                {
                    result = socket.BeginConnect(ep, null, null);

                    if (!result.AsyncWaitHandle.WaitOne(timeout / (ips.Length - i), true))
                    {
                        throw new TimeoutException(L10N.ConnectionTimeout);
                    }

                    socket.EndConnect(result);

                    // connect was successful, leave the loop
                    break;
                }
                catch (Exception e)
                {
                    _log.Warn("Failed to connect to " + ips[i]);
                    timeout -= Convert.ToInt32((DateTime.Now - attemptStart).TotalMilliseconds);
                    lastSocketException = e;

                    socket.Close();
                    socket = null;
                }
            }

            if (socket == null)
            {
                throw lastSocketException;
            }

            var baseStream = new NpgsqlNetworkStream(socket, true);
            Stream sslStream = null;

            // If the PostgreSQL server has SSL connectors enabled Open SslClientStream if (response == 'S') {
            if (SSL || (SslMode == SslMode.Require) || (SslMode == SslMode.Prefer))
            {
                baseStream
                    .WriteInt32(8)
                    .WriteInt32(80877103);

                // Receive response
                var response = (Char)baseStream.ReadByte();

                if (response != 'S')
                {
                    if (SslMode == SslMode.Require) {
                        throw new InvalidOperationException(L10N.SslRequestError);
                    }
                }
                else
                {
                    //create empty collection
                    var clientCertificates = new X509CertificateCollection();

                    //trigger the callback to fetch some certificates
                    DefaultProvideClientCertificatesCallback(clientCertificates);

                    //if (context.UseMonoSsl)
                    if (!UseSslStream)
                    {
                        var sslStreamPriv = new SslClientStream(baseStream, Host, true, SecurityProtocolType.Default, clientCertificates)
                        {
                            ClientCertSelectionDelegate = DefaultCertificateSelectionCallback,
                            ServerCertValidationDelegate = DefaultCertificateValidationCallback,
                            PrivateKeyCertSelectionDelegate = DefaultPrivateKeySelectionCallback
                        };

                        sslStream = sslStreamPriv;
                        IsSecure = true;
                    }
                    else
                    {
                        var sslStreamPriv = new SslStream(baseStream, true, DefaultValidateRemoteCertificateCallback);
                        sslStreamPriv.AuthenticateAsClient(Host, clientCertificates, System.Security.Authentication.SslProtocols.Default, false);
                        sslStream = sslStreamPriv;
                        IsSecure = true;
                    }
                }
            }

            Socket = socket;
            BaseStream = baseStream;
            //Stream = new BufferedStream(sslStream ?? baseStream, 8192);
            Stream = BaseStream;
            Buffer = new NpgsqlBuffer(Stream, BufferSize, Encoding.UTF8);
            _log.DebugFormat("Connected to {0}:{1 }", Host, Port);
        }

        void HandleAuthentication()
        {
            _log.Trace("Authenticating...");
            while (true)
            {
                var msg = ReadSingleMessage();
                switch (msg.Code)
                {
                    case BackEndMessageCode.ReadyForQuery:
                        State = ConnectorState.Ready;
                        return;
                    case BackEndMessageCode.AuthenticationRequest:
                        ProcessAuthenticationMessage((AuthenticationRequestMessage)msg);
                        continue;
                    default:
                        throw new Exception("Unexpected message received while authenticating: " + msg.Code);
                }
            }
        }

        void ProcessAuthenticationMessage(AuthenticationRequestMessage msg)
        {
            switch (msg.AuthRequestType)
            {
                case AuthenticationRequestType.AuthenticationOk:
                    return;

                case AuthenticationRequestType.AuthenticationCleartextPassword:
                    SendPasswordMessage(PGUtil.NullTerminateArray(Password));
                    return;

                case AuthenticationRequestType.AuthenticationMD5Password:
                    // Now do the "MD5-Thing"
                    // for this the Password has to be:
                    // 1. md5-hashed with the username as salt
                    // 2. md5-hashed again with the salt we get from the backend

                    var md5 = MD5.Create();

                    // 1.
                    var passwd = Password;
                    var saltUserName = BackendEncoding.UTF8Encoding.GetBytes(UserName);

                    var cryptBuf = new byte[passwd.Length + saltUserName.Length];

                    passwd.CopyTo(cryptBuf, 0);
                    saltUserName.CopyTo(cryptBuf, passwd.Length);

                    var sb = new StringBuilder();
                    var hashResult = md5.ComputeHash(cryptBuf);
                    foreach (byte b in hashResult)
                    {
                        sb.Append(b.ToString("x2"));
                    }

                    var prehash = sb.ToString();

                    var prehashbytes = BackendEncoding.UTF8Encoding.GetBytes(prehash);
                    cryptBuf = new byte[prehashbytes.Length + 4];

                    var salt = ((AuthenticationMD5PasswordMessage)msg).Salt;
                    Array.Copy(salt, 0, cryptBuf, prehashbytes.Length, 4);
                    // Send the PasswordPacket.

                    // 2.
                    prehashbytes.CopyTo(cryptBuf, 0);

                    sb = new StringBuilder("md5");
                    // This is needed as the backend expects md5 result starts with "md5"
                    hashResult = md5.ComputeHash(cryptBuf);
                    foreach (var b in hashResult)
                    {
                        sb.Append(b.ToString("x2"));
                    }

                    SendPasswordMessage(PGUtil.NullTerminateArray(BackendEncoding.UTF8Encoding.GetBytes(sb.ToString())));
                    return;

                case AuthenticationRequestType.AuthenticationGSS:
                    if (!IntegratedSecurity) {
                        throw new Exception("GSS authentication but IntegratedSecurity not enabled");
                    }
                    // For GSSAPI we have to use the supplied hostname
                    SSPI = new SSPIHandler(Host, "POSTGRES", true);
                    SendPasswordMessage(SSPI.Continue(null));
                    return;

                case AuthenticationRequestType.AuthenticationSSPI:
                    if (!IntegratedSecurity) {
                        throw new Exception("SSPI authentication but IntegratedSecurity not enabled");
                    }
                    // For SSPI we have to get the IP-Address (hostname doesn't work)
                    var ipAddressString = ((IPEndPoint)Socket.RemoteEndPoint).Address.ToString();
                    SSPI = new SSPIHandler(ipAddressString, "POSTGRES", false);
                    SendPasswordMessage(SSPI.Continue(null));
                    return;

                case AuthenticationRequestType.AuthenticationGSSContinue:
                    var passwdRead = SSPI.Continue(((AuthenticationGSSContinueMessage)msg).AuthenticationData);
                    if (passwdRead.Length != 0) {
                        SendPasswordMessage(passwdRead);
                    }
                    return;

                default:
                    throw new NotSupportedException(String.Format(L10N.AuthenticationMethodNotSupported, msg.AuthRequestType));
            }
        }

        #endregion

        #region Startup

        internal void SendStartup(string databaseName, String username, NpgsqlConnectionStringBuilder settings)
        {
            var parameters = new Dictionary<String, String> {
                { "database",           databaseName },
                { "user",               username     },
                { "DateStyle",          "ISO"        },
                { "client_encoding",    "UTF8"       },
                { "lc_monetary",        "C"          },
            };

            if (!string.IsNullOrEmpty(settings.ApplicationName)) {
                parameters.Add("application_name", settings.ApplicationName);
            }

            if (!string.IsNullOrEmpty(settings.SearchPath)) {
                parameters.Add("search_path", settings.SearchPath);
            }

            var encodedParams = parameters.ToDictionary(kv => BackendEncoding.UTF8Encoding.GetBytes(kv.Key),
                                                        kv => BackendEncoding.UTF8Encoding.GetBytes(kv.Value));

            var packetSize = 4 + 4 + 1 + encodedParams
                .Select(kv => kv.Key.Length + kv.Value.Length + 2)
                .Sum();

            Stream
                .WriteInt32(packetSize)
                .WriteInt32(PGUtil.ConvertProtocolVersion(ProtocolVersion.Version3));

            foreach (var kv in encodedParams)
            {
                Stream
                    .WriteBytesNullTerminated(kv.Key)
                    .WriteBytesNullTerminated(kv.Value);
            }

            Stream.WriteByte(ASCIIByteArrays.Byte_0);
            Stream.Flush();
        }

        #endregion Startup

        #region Bind

        [GenerateAsync]
        internal void SendBind(string portalName, string statementName, NpgsqlParameterCollection parameters, short[] resultFormatCodes)
        {
            _log.Debug("Sending bind message");

            var portalNameBytes = BackendEncoding.UTF8Encoding.GetBytes(portalName);
            var statementNameBytes = BackendEncoding.UTF8Encoding.GetBytes(statementName);

            // When sending format codes, the list can be optimized if all format codes are the same.
            // If all are text, we send an empty list.
            // If all are binary, we send a list with length one, containing a 1 (indicates binary).
            // Otherwise, we send the whole list.

            var len = 0;
            var numInputParameters = 0;
            var allSameFormatCode = -1;
            for (var i = 0; i < parameters.Count; i++)
            {
                if (parameters[i].IsInputDirection)
                {
                    numInputParameters++;
                    len += 4;
                    if (parameters[i].BoundValue != null)
                    {
                        len += parameters[i].BoundValue.Length;
                    }
                    if (allSameFormatCode == -1)
                    {
                        allSameFormatCode = parameters[i].BoundFormatCode;
                    }
                    else if (allSameFormatCode != parameters[i].BoundFormatCode)
                    {
                        allSameFormatCode = -2;
                    }
                }
            }

            len +=
                    4 + // Message length (32 bits)
                    portalNameBytes.Length + 1 + // Portal name + null terminator
                    statementNameBytes.Length + 1 + // Statement name + null terminator
                    2 + // Parameter format code array length (16 bits)
                    (allSameFormatCode >= 0 ? allSameFormatCode : numInputParameters) * 2 + // Parameter format code array (16 bits per code)
                    2; // Parameter value array length (16 bits)

            var allSameResultFormatCode = -1;
            for (var i = 0; i < resultFormatCodes.Length; i++)
            {
                if (allSameResultFormatCode == -1)
                {
                    allSameResultFormatCode = resultFormatCodes[i];
                }
                else if (allSameResultFormatCode != resultFormatCodes[i])
                {
                    allSameResultFormatCode = -2;
                }
            }

            len +=
                    2 + // Result format code array length (16 bits)
                    (allSameResultFormatCode >= 0 ? allSameResultFormatCode : resultFormatCodes.Length) * 2; // Result format code array (16 bits per code)

            Stream
                .WriteByte(ASCIIByteArrays.BindMessageCode)
                .WriteInt32(len)
                .WriteBytesNullTerminated(portalNameBytes)
                .WriteBytesNullTerminated(statementNameBytes)
                .WriteInt16((short)(allSameFormatCode >= 0 ? allSameFormatCode : numInputParameters));

            if (parameters.Count > 0)
            {
                if (allSameFormatCode == 1)
                {
                    Stream.WriteInt16((short)FormatCode.Binary);
                }
                else if (allSameFormatCode == -2)
                {
                    for (var i = 0; i < parameters.Count; i++)
                    {
                        if (parameters[i].IsInputDirection)
                        {
                            Stream.WriteInt16(parameters[i].BoundFormatCode);
                        }
                    }
                }

                Stream.WriteInt16((short)numInputParameters);

                for (var i = 0; i < parameters.Count; i++)
                {
                    if (parameters[i].IsInputDirection)
                    {
                        var value = parameters[i].BoundValue;
                        if (value == null)
                        {
                            Stream.WriteInt32(-1);
                        }
                        else
                        {
                            Stream
                                .WriteInt32(value.Length)
                                .WriteBytes(value);
                        }
                    }
                }
            }
            else
            {
                Stream.WriteInt16(0); // Number of parameter values sent
            }

            Stream.WriteInt16((short)(allSameResultFormatCode >= 0 ? allSameResultFormatCode : resultFormatCodes.Length));

            if (allSameResultFormatCode == 1)
            {
                Stream.WriteInt16((short)FormatCode.Binary);
            }
            else if (allSameResultFormatCode == -2)
            {
                foreach (var code in resultFormatCodes)
                {
                    Stream.WriteInt16(code);
                }
            }
        }

        #endregion

        #region Query

        [GenerateAsync]
        internal void SendQuery(string query)
        {
            _log.DebugFormat("Sending query: {0}", query);
            QueryManager.WriteQuery(Stream, query);
            Stream.Flush();
            State = ConnectorState.Executing;
        }

        [GenerateAsync]
        internal void SendQuery(byte[] query)
        {
            _log.Debug(m => m("Sending query: {0}", Encoding.UTF8.GetString(query)));
            QueryManager.WriteQuery(Stream, query);
            Stream.Flush();
            State = ConnectorState.Executing;
        }

        /// <summary>
        /// Sends a raw query message to the backend. The message must already contain the message code,
        /// length etc. - this methods simply writes it to the wire.
        /// </summary>
        /// <param name="rawQuery">a fully-built query message, ready to be sent</param>
        [GenerateAsync]
        internal void SendQueryRaw(byte[] rawQuery)
        {
            _log.Debug("Sending raw query");
            Stream.Write(rawQuery, 0, rawQuery.Length);
            Stream.Flush();
            State = ConnectorState.Executing;
        }

        #endregion

        #region Simple outgoing messages

        [GenerateAsync]
        internal void SendPasswordMessage(byte[] password)
        {
            _log.Debug("Sending authenticate message");

            Stream
                .WriteByte(ASCIIByteArrays.PasswordMessageCode)
                .WriteInt32(4 + password.Length)
                .WriteBytes(password)
                .Flush();
        }

        [GenerateAsync]
        internal void SendParse(string prepareName, byte[] queryString, int[] parameterIDs)
        {
            _log.DebugFormat("Sending parse message: {0}", Encoding.UTF8.GetString(queryString));

            var prepareNameBytes = BackendEncoding.UTF8Encoding.GetBytes(prepareName);
            //Stream.Write(ASCIIByteArrays.ParseMessageCode, 0, 1);

            // message length =
            // Int32 self
            // name of prepared statement + 1 null string terminator +
            // query string + 1 null string terminator
            // + Int16
            // + Int32 * number of parameters.
            var messageLength = 4 + prepareNameBytes.Length + 1 + queryString.Length + 1 +
                                  2 + (parameterIDs.Length * 4);

            Stream
                .WriteByte(ASCIIByteArrays.ParseMessageCode)
                .WriteInt32(messageLength)
                .WriteBytesNullTerminated(prepareNameBytes)
                .WriteBytesNullTerminated(queryString)
                .WriteInt16((short)parameterIDs.Length);

            for (var i = 0; i < parameterIDs.Length; i++) {
                Stream.WriteInt32(parameterIDs[i]);
            }

            Stream.Flush();
        }

        [GenerateAsync]
        internal void SendSync()
        {
            _log.Debug("Sending sync message");

            Stream
                .WriteByte(ASCIIByteArrays.SyncMessageCode)
                .WriteInt32(4)
                .Flush();
        }

        [GenerateAsync]
        internal void SendDescribePortal(string portalName)
        {
            _log.Debug("Sending describe portal message");
            var portalNameBytes = BackendEncoding.UTF8Encoding.GetBytes(portalName);
            var len = 4 + 1 + portalNameBytes.Length + 1;
            Stream
                .WriteByte(ASCIIByteArrays.DescribeMessageCode)
                .WriteInt32(len)
                .WriteByte(ASCIIByteArrays.DescribePortalCode)
                .WriteBytesNullTerminated(portalNameBytes)
                .Flush();
        }

        [GenerateAsync]
        internal void SendDescribeStatement(string statementName)
        {
            _log.Debug("Sending describe statement message");
            var statementNameBytes = BackendEncoding.UTF8Encoding.GetBytes(statementName);
            var len = 4 + 1 + statementNameBytes.Length + 1;
            Stream
                .WriteByte(ASCIIByteArrays.DescribeMessageCode)
                .WriteInt32(len)
                .WriteByte(ASCIIByteArrays.DescribeStatementCode)
                .WriteBytesNullTerminated(statementNameBytes)
                .Flush();
        }

        [GenerateAsync]
        internal void SendExecute(string portalName="", int maxRows=0)
        {
            _log.Debug("Sending execute message");

            var portalNameBytes = BackendEncoding.UTF8Encoding.GetBytes(portalName);
            var len = 4 + portalNameBytes.Length + 1 + 4;
            Stream
                .WriteByte(ASCIIByteArrays.ExecuteMessageCode)
                .WriteInt32(len)
                .WriteBytesNullTerminated(portalNameBytes)
                .WriteInt32(maxRows);
        }

        [GenerateAsync]
        internal void SendFlush()
        {
            _log.Debug("Sending flush message");

            Stream
                .WriteByte(ASCIIByteArrays.FlushMessageCode)
                .WriteInt32(4);
        }

        #endregion Simple outgoing messages

        #region Backend message processing

<<<<<<< HEAD
        internal ServerMessage ReadSingleMessage(bool sequentialRow = false, bool ignoreNotifications = true)
=======
        internal ServerMessage ReadSingleMessage(DataRowLoadingMode dataRowLoadingMode=DataRowLoadingMode.NonSequential)
>>>>>>> 3e953a93
        {
            NpgsqlError error = null;

            while (true)
            {
                var buf = Buffer;

                Buffer.Ensure(5);
                var messageCode = (BackEndMessageCode) Buffer.ReadByte();
                Contract.Assume(Enum.IsDefined(typeof(BackEndMessageCode), messageCode), "Unknown message code: " + messageCode);
                var len = Buffer.ReadInt32() - 4;  // Transmitted length includes itself

                if (messageCode == BackEndMessageCode.DataRow && dataRowLoadingMode != DataRowLoadingMode.NonSequential)
                {
                    switch (dataRowLoadingMode)
                    {
                        case DataRowLoadingMode.Sequential:
                            break;
                        case DataRowLoadingMode.Skip:
                            Buffer.Skip(len);
                            continue;
                        default:
                            throw PGUtil.ThrowIfReached();
                    }
                }
                else if (len > Buffer.BytesLeft)
                {
                    buf = buf.EnsureOrAllocateTemp(len);
                }
<<<<<<< HEAD
                var msg = ParseServerMessage(buf, messageCode, len, sequentialRow);
                if (msg != null || !ignoreNotifications && (messageCode == BackEndMessageCode.NoticeResponse || messageCode == BackEndMessageCode.NotificationResponse))
                {
                    if (error != null)
                    {
                        Contract.Assert(messageCode == BackEndMessageCode.ReadyForQuery, "Expected ReadyForQuery after ErrorResponse");
                        throw new NpgsqlException(error);
                    }
=======

                var msg = ParseServerMessage(buf, messageCode, len, dataRowLoadingMode);
                if (msg != null)
>>>>>>> 3e953a93
                    return msg;
                }
                else if (messageCode == BackEndMessageCode.ErrorResponse)
                {
                    error = new NpgsqlError(buf);
                }
            }
        }

        ServerMessage ParseServerMessage(NpgsqlBuffer buf, BackEndMessageCode code, int len, DataRowLoadingMode dataRowLoadingMode)
        {
            switch (code)
            {
                case BackEndMessageCode.RowDescription:
                    return _rowDescriptionMessage.Load(buf, TypeHandlerRegistry);
                case BackEndMessageCode.DataRow:
                    Contract.Assert(dataRowLoadingMode == DataRowLoadingMode.NonSequential || dataRowLoadingMode == DataRowLoadingMode.Sequential);
                    return dataRowLoadingMode == DataRowLoadingMode.Sequential
                        ? _dataRowSequentialMessage.Load(buf)
                        : _dataRowNonSequentialMessage.Load(buf);
                case BackEndMessageCode.CompletedResponse:
                    return _commandCompleteMessage.Load(buf, len);
                case BackEndMessageCode.ReadyForQuery:
                    return _readyForQueryMessage.Load(buf);
                case BackEndMessageCode.EmptyQueryResponse:
                    return EmptyQueryMessage.Instance;
                case BackEndMessageCode.ParseComplete:
                    return ParseCompleteMessage.Instance;
                case BackEndMessageCode.ParameterDescription:
                    return _parameterDescriptionMessage.Load(buf);
                case BackEndMessageCode.BindComplete:
                    return BindCompleteMessage.Instance;
                case BackEndMessageCode.NoData:
                    return NoDataMessage.Instance;
                case BackEndMessageCode.ParameterStatus:
                    HandleParameterStatus(buf.ReadNullTerminatedString(), buf.ReadNullTerminatedString());
                    return null;
                case BackEndMessageCode.NoticeResponse:
                    // TODO: Recycle
                    FireNotice(new NpgsqlError(buf));
                    return null;
                case BackEndMessageCode.NotificationResponse:
                    FireNotification(new NpgsqlNotificationEventArgs(buf));
                    return null;

                case BackEndMessageCode.AuthenticationRequest:
                    var authType = (AuthenticationRequestType)buf.ReadInt32();
                    _log.Trace("Received AuthenticationRequest of type " + authType);
                    switch (authType)
                    {
                        case AuthenticationRequestType.AuthenticationOk:
                            return AuthenticationOkMessage.Instance;
                        case AuthenticationRequestType.AuthenticationCleartextPassword:
                            return AuthenticationCleartextPasswordMessage.Instance;
                        case AuthenticationRequestType.AuthenticationMD5Password:
                            return AuthenticationMD5PasswordMessage.Load(buf);
                        case AuthenticationRequestType.AuthenticationGSS:
                            return AuthenticationGSSMessage.Instance;
                        case AuthenticationRequestType.AuthenticationSSPI:
                            return AuthenticationSSPIMessage.Instance;
                        case AuthenticationRequestType.AuthenticationGSSContinue:
                            return AuthenticationGSSContinueMessage.Load(buf, len);
                        default:
                            throw new NotSupportedException(String.Format(L10N.AuthenticationMethodNotSupported, authType));
                    }

                case BackEndMessageCode.BackendKeyData:
                    BackendProcessId = buf.ReadInt32();
                    BackendSecretKey = buf.ReadInt32();
                    return null;

                case BackEndMessageCode.CopyData:
                case BackEndMessageCode.CopyDone:
                case BackEndMessageCode.CancelRequest:
                case BackEndMessageCode.CopyDataRows:
                case BackEndMessageCode.CopyInResponse:
                case BackEndMessageCode.CopyOutResponse:
                    throw new NotImplementedException();

                case BackEndMessageCode.PortalSuspended:
                case BackEndMessageCode.CloseComplete:
                case BackEndMessageCode.IO_ERROR:
                    Debug.Fail("Unimplemented message: " + code);
                    throw new NotImplementedException("Unimplemented message: " + code);
                case BackEndMessageCode.ErrorResponse:
                    return null;
                case BackEndMessageCode.FunctionCallResponse:
                    // We don't use the obsolete function call protocol
                    throw new Exception("Unexpected backend message: " + code);
                default:
                    throw PGUtil.ThrowIfReached("Unknown backend message code: " + code);
            }
        }

        /// <summary>
        /// Reads backend messages and discards them, stopping only after a message of the given types has
        /// been seen. Note that when this method is called, the buffer position must be properly set at
        /// the start of the next message.
        /// </summary>
        internal ServerMessage SkipUntil(params BackEndMessageCode[] stopAt)
        {
            Contract.Requires(!stopAt.Any(c => c == BackEndMessageCode.DataRow), "Shouldn't be used for rows, doesn't know about sequential");

            while (true)
            {
<<<<<<< HEAD
                Buffer.Ensure(5);
                var messageCode = (BackEndMessageCode)Buffer.ReadByte();
                Contract.Assume(Enum.IsDefined(typeof(BackEndMessageCode), messageCode), "Unknown message code: " + messageCode);

                if (messageCode == BackEndMessageCode.DataRow)
                {
                    var len = Buffer.ReadInt32() - 4; // Transmitted length includes itself
                    Contract.Assume(len >= 0);
                    Buffer.Skip(len);
                }
                else
                {
                    Buffer.Seek(-1, SeekOrigin.Current);
                    var msg = ReadSingleMessage();

                    if (stopAt.Contains(messageCode))
                    {
                        return msg;
                    }
                }
            }
        }

        /// <summary>
        /// Consumes and disposes all backend messages until the next ReadyForQuery
        /// </summary>
        /*
        [GenerateAsync]
        internal void ConsumeAll()
        {
            while (true)
            {
                var msg = ReadMessage();
                if (msg is ReadyForQueryMsg)
                    return;
                var asDisposable = msg as IDisposable;
                if (asDisposable != null)
                {
                    asDisposable.Dispose();
=======
                var msg = ReadSingleMessage(DataRowLoadingMode.Skip);
                Contract.Assert(!(msg is DataRowMessage));
                if (stopAt.Contains(msg.Code)) {
                    return msg;
>>>>>>> 3e953a93
                }
            }
        }

        #endregion Backend message processing

        #region Copy In / Out

        internal NpgsqlCopyFormat CopyFormat { get; private set; }

        NpgsqlCopyFormat ReadCopyHeader()
        {
            var copyFormat = (byte)Stream.ReadByte();
            var numCopyFields = Stream.ReadInt16();
            var copyFieldFormats = new short[numCopyFields];
            for (short i = 0; i < numCopyFields; i++)
            {
                copyFieldFormats[i] = Stream.ReadInt16();
            }
            return new NpgsqlCopyFormat(copyFormat, copyFieldFormats);
        }

        /// <summary>
        /// Called from NpgsqlState.ProcessBackendResponses upon CopyInResponse.
        /// If CopyStream is already set, it is used to read data to push to server, after which the copy is completed.
        /// Otherwise CopyStream is set to a writable NpgsqlCopyInStream that calls SendCopyData each time it is written to.
        /// </summary>
        internal void StartCopyIn(NpgsqlCopyFormat copyFormat)
        {
            CopyFormat = copyFormat;
            var userFeed = Mediator.CopyStream;
            if (userFeed == null)
            {
                Mediator.CopyStream = new NpgsqlCopyInStream(this);
            }
            else
            {
                // copy all of user feed to server at once
                var bufsiz = Mediator.CopyBufferSize;
                var buf = new byte[bufsiz];
                int len;
                while ((len = userFeed.Read(buf, 0, bufsiz)) > 0)
                {
                    SendCopyInData(buf, 0, len);
                }
                SendCopyInDone();
            }
        }

        /// <summary>
        /// Sends given packet to server as a CopyData message.
        /// Does not check for notifications! Use another thread for that.
        /// </summary>
        internal void SendCopyInData(byte[] buf, int off, int len)
        {
            Stream.WriteByte((byte)FrontEndMessageCode.CopyData);
            Stream.WriteInt32(len + 4);
            Stream.Write(buf, off, len);
        }

        /// <summary>
        /// Sends CopyDone message to server. Handles responses, ie. may throw an exception.
        /// </summary>
        internal void SendCopyInDone()
        {
            throw new NotImplementedException();
            /*
            Stream.WriteByte((byte)FrontEndMessageCode.CopyDone);
            Stream.WriteInt32(4); // message without data
            ConsumeAll();
             */
        }

        /// <summary>
        /// Sends CopyFail message to server. Handles responses, ie. should always throw an exception:
        /// in CopyIn state the server responds to CopyFail with an error response;
        /// outside of a CopyIn state the server responds to CopyFail with an error response;
        /// without network connection or whatever, there's going to eventually be a failure, timeout or user intervention.
        /// </summary>
        internal void SendCopyInFail(String message)
        {
            throw new NotImplementedException();
            /*
            Stream.WriteByte((byte)FrontEndMessageCode.CopyFail);
            var buf = BackendEncoding.UTF8Encoding.GetBytes((message ?? string.Empty) + '\x00');
            Stream.WriteInt32(4 + buf.Length);
            Stream.Write(buf, 0, buf.Length);
            ConsumeAll();
             */
        }

        /// <summary>
        /// Called from NpgsqlState.ProcessBackendResponses upon CopyOutResponse.
        /// If CopyStream is already set, it is used to write data received from server, after which the copy ends.
        /// Otherwise CopyStream is set to a readable NpgsqlCopyOutStream that receives data from server.
        /// </summary>
        internal void StartCopyOut(NpgsqlCopyFormat copyFormat)
        {
            throw new NotImplementedException();
            /*
            CopyFormat = copyFormat;
            var userFeed = Mediator.CopyStream;
            if (userFeed == null)
            {
                Mediator.CopyStream = new NpgsqlCopyOutStream(this);
            }
            else
            {
                byte[] buf;
                while ((buf = GetCopyOutData()) != null)
                {
                    userFeed.Write(buf, 0, buf.Length);
                }
                userFeed.Close();
            }
             */
        }

        /// <summary>
        /// Called from NpgsqlOutStream.Read to read copy data from server.
        /// </summary>
        internal byte[] GetCopyOutData()
        {
            throw new NotImplementedException();
            /*
            // polling in COPY would take seconds on Windows
            ConsumeAll();
            return Mediator.ReceivedCopyData;
             */
        }

        #endregion Copy In / Out

        #region Notifications

        /// <summary>
        /// Occurs on NoticeResponses from the PostgreSQL backend.
        /// </summary>
        internal event NoticeEventHandler Notice;

        /// <summary>
        /// Occurs on NotificationResponses from the PostgreSQL backend.
        /// </summary>
        internal event NotificationEventHandler Notification;

        internal void FireNotice(NpgsqlError e)
        {
            if (Notice != null)
            {
                try
                {
                    Notice(this, new NpgsqlNoticeEventArgs(e));
                }
                catch
                {
                } //Eat exceptions from user code.
            }
        }

        internal void FireNotification(NpgsqlNotificationEventArgs e)
        {
            if (Notification != null)
            {
                try
                {
                    Notification(this, e);
                }
                catch
                {
                } //Eat exceptions from user code.
            }
        }

        #endregion Notifications

        #region SSL

        /// <summary>
        /// Default SSL CertificateSelectionCallback implementation.
        /// </summary>
        internal X509Certificate DefaultCertificateSelectionCallback(X509CertificateCollection clientCertificates,
                                                                     X509Certificate serverCertificate, string targetHost,
                                                                     X509CertificateCollection serverRequestedCertificates)
        {
            return CertificateSelectionCallback != null
                ? CertificateSelectionCallback(clientCertificates, serverCertificate, targetHost, serverRequestedCertificates)
                : null;
        }

        /// <summary>
        /// Default SSL CertificateValidationCallback implementation.
        /// </summary>
        internal bool DefaultCertificateValidationCallback(X509Certificate certificate, int[] certificateErrors)
        {
            return CertificateValidationCallback == null || CertificateValidationCallback(certificate, certificateErrors);
        }

        /// <summary>
        /// Default SSL PrivateKeySelectionCallback implementation.
        /// </summary>
        internal AsymmetricAlgorithm DefaultPrivateKeySelectionCallback(X509Certificate certificate, string targetHost)
        {
            return PrivateKeySelectionCallback != null
                ? PrivateKeySelectionCallback(certificate, targetHost)
                : null;
        }

        /// <summary>
        /// Default SSL ProvideClientCertificatesCallback implementation.
        /// </summary>
        internal void DefaultProvideClientCertificatesCallback(X509CertificateCollection certificates)
        {
            if (ProvideClientCertificatesCallback != null) {
                ProvideClientCertificatesCallback(certificates);
            }
        }

        /// <summary>
        /// Default SSL ValidateRemoteCertificateCallback implementation.
        /// </summary>
        internal bool DefaultValidateRemoteCertificateCallback(object sender, X509Certificate cert, X509Chain chain, SslPolicyErrors errors)
        {
            return ValidateRemoteCertificateCallback != null && ValidateRemoteCertificateCallback(cert, chain, errors);
        }

        /// <summary>
        /// Returns whether SSL is being used for the connection
        /// </summary>
        internal bool IsSecure { get; private set; }

        /// <summary>
        /// Called to provide client certificates for SSL handshake.
        /// </summary>
        internal event ProvideClientCertificatesCallback ProvideClientCertificatesCallback;

        /// <summary>
        /// Mono.Security.Protocol.Tls.CertificateSelectionCallback delegate.
        /// </summary>
        internal event CertificateSelectionCallback CertificateSelectionCallback;

        /// <summary>
        /// Mono.Security.Protocol.Tls.CertificateValidationCallback delegate.
        /// </summary>
        internal event CertificateValidationCallback CertificateValidationCallback;

        /// <summary>
        /// Mono.Security.Protocol.Tls.PrivateKeySelectionCallback delegate.
        /// </summary>
        internal event PrivateKeySelectionCallback PrivateKeySelectionCallback;

        /// <summary>
        /// Called to validate server's certificate during SSL handshake
        /// </summary>
        internal event ValidateRemoteCertificateCallback ValidateRemoteCertificateCallback;

        #endregion SSL

        #region Cancel

        /// <summary>
        /// Creates another connector and sends a cancel request through it for this connector.
        /// </summary>
        internal void CancelRequest()
        {
            var cancelConnector = new NpgsqlConnector(_settings, false);

            try
            {
                // Get a raw connection, possibly SSL...
                cancelConnector.RawOpen(cancelConnector.ConnectionTimeout*1000);

                // Cancel current request.
                cancelConnector.SendCancelRequest(BackendProcessId, BackendSecretKey);
            }
            finally
            {
                cancelConnector.Close();
            }
        }

        void SendCancelRequest(int backendProcessId, int backendSecretKey)
        {
            const int len = 16;
            const int cancelRequestCode = 1234 << 16 | 5678;

            Stream
                .WriteInt32(len)
                .WriteInt32(cancelRequestCode)
                .WriteInt32(backendProcessId)
                .WriteInt32(backendSecretKey)
                .Flush();
        }

        #endregion Cancel

        #region Close

        /// <summary>
        /// Closes the physical connection to the server.
        /// </summary>
        internal void Close()
        {
            _log.Debug("Close connector");

            switch (State)
            {
                case ConnectorState.Closed:
                    return;
                case ConnectorState.Ready:
                    try
                    {
                        Stream
                            .WriteByte(ASCIIByteArrays.TerminationMessageCode)
                            .WriteInt32(4)
                            .Flush();
                    }
                    catch { }
                    break;
            }

            try
            {
                Stream.Close();
            }
            catch { }

            try
            {
                RemoveNotificationListener();
            }
            catch { }

            Stream = null;
            BackendParams.Clear();
            ServerVersion = null;
            State = ConnectorState.Closed;
        }

        /// <summary>
        /// This method is responsible for releasing all resources associated with this Connector.
        /// </summary>
        internal void ReleaseResources()
        {
            if (State != ConnectorState.Closed)
            {
                if (SupportsDiscard)
                {
                    ReleaseWithDiscard();
                }
                else
                {
                    ReleasePlansPortals();
                    ReleaseRegisteredListen();
                }
            }
        }

        internal void ReleaseWithDiscard()
        {
            ExecuteBlind(QueryManager.DiscardAll);

            // The initial connection parameters will be restored via IsValid() when get connector from pool later 
        }

        internal void ReleaseRegisteredListen()
        {
            ExecuteBlind(QueryManager.UnlistenAll);
        }

        /// <summary>
        /// This method is responsible to release all portals used by this Connector.
        /// </summary>
        internal void ReleasePlansPortals()
        {
            if (_planIndex > 0)
            {
                for (var i = 1; i <= _planIndex; i++)
                {
                    try
                    {
                        ExecuteBlind(String.Format("DEALLOCATE \"{0}{1}\";", PlanNamePrefix, i));
                    }
                    // Ignore any error which may occur when releasing portals as this portal name may not be valid anymore. i.e.: the portal name was used on a prepared query which had errors.
                    catch { }
                }
            }

            _portalIndex = 0;
            _planIndex = 0;
        }

        #endregion Close

        #region Sync notification

        internal class NotificationBlock : IDisposable
        {
            NpgsqlConnector _connector;

            public NotificationBlock(NpgsqlConnector connector)
            {
                _connector = connector;
            }

            public void Dispose()
            {
                if (_connector != null)
                {
                    if (--_connector._notificationBlockRecursionDepth == 0)
                    {
                        while (_connector.Buffer.BytesLeft > 0)
                        {
                            var msg = _connector.ReadSingleMessage(false, false);
                            if (msg != null)
                            {
                                Contract.Assert(msg == null, "Expected null after processing a notification");
                            }
                        }
                        if (_connector._notificationSemaphore != null)
                        {
                            _connector._notificationSemaphore.Release();
                        }
                    }
                }
                _connector = null;
            }
        }

        [GenerateAsync]
        internal NotificationBlock BlockNotifications()
        {
            if (_notificationSemaphore != null)
            {
                var n = new NotificationBlock(this);
                if (++_notificationBlockRecursionDepth == 1)
                    _notificationSemaphore.Wait();
                return n;
            }
            else
            {
                return null;
            }
        }

        internal void AddNotificationListener()
        {
            _notificationSemaphore = new SemaphoreSlim(1);
            var task = BaseStream.ReadAsync(_emptyBuffer, 0, 0);
            task.ContinueWith(NotificationHandler);
        }

        internal void RemoveNotificationListener()
        {
            _notificationSemaphore = null;
        }

        internal void NotificationHandler(System.Threading.Tasks.Task<int> task)
        {
            if (task.Exception != null || task.Result != 0)
            {
                // The stream is dead
                return;
            }

            var semaphore = _notificationSemaphore; // To avoid problems when closing the connection
            if (semaphore != null)
            {
                semaphore.WaitAsync().ContinueWith(t => {
                    try
                    {
                        while (BaseStream.DataAvailable || Buffer.BytesLeft > 0)
                        {
                            var msg = ReadSingleMessage(false, false);
                            if (msg != null)
                            {
                                Contract.Assert(msg == null, "Expected null after processing a notification");
                            }
                        }
                    }
                    catch
                    {
                    }
                    finally
                    {
                        semaphore.Release();
                        try
                        {
                            BaseStream.ReadAsync(_emptyBuffer, 0, 0).ContinueWith(NotificationHandler);
                        }
                        catch { }
                    }
                });
            }
        }

        #endregion Sync notification

        #region Supported features

        internal bool SupportsApplicationName { get; private set; }
        internal bool SupportsExtraFloatDigits3 { get; private set; }
        internal bool SupportsExtraFloatDigits { get; private set; }
        internal bool SupportsSslRenegotiationLimit { get; private set; }
        internal bool SupportsSavepoint { get; private set; }
        internal bool SupportsDiscard { get; private set; }

        /// <summary>
        /// This method is required to set all the version dependent features flags.
        /// SupportsPrepare means the server can use prepared query plans (7.3+)
        /// </summary>
        void ProcessServerVersion()
        {
            SupportsSavepoint = (ServerVersion >= new Version(8, 0, 0));
            SupportsDiscard = (ServerVersion >= new Version(8, 3, 0));
            SupportsApplicationName = (ServerVersion >= new Version(9, 0, 0));
            SupportsExtraFloatDigits3 = (ServerVersion >= new Version(9, 0, 0));
            SupportsExtraFloatDigits = (ServerVersion >= new Version(7, 4, 0));
            SupportsSslRenegotiationLimit = ((ServerVersion >= new Version(8, 4, 3)) ||
                     (ServerVersion >= new Version(8, 3, 10) && ServerVersion < new Version(8, 4, 0)) ||
                     (ServerVersion >= new Version(8, 2, 16) && ServerVersion < new Version(8, 3, 0)) ||
                     (ServerVersion >= new Version(8, 1, 20) && ServerVersion < new Version(8, 2, 0)) ||
                     (ServerVersion >= new Version(8, 0, 24) && ServerVersion < new Version(8, 1, 0)) ||
                     (ServerVersion >= new Version(7, 4, 28) && ServerVersion < new Version(8, 0, 0)));

            // Per the PG documentation, E string literal prefix support appeared in PG version 8.1.
            // Note that it is possible that support for this prefix will vanish in some future version
            // of Postgres, in which case this test will need to be revised.
            // At that time it may also be necessary to set UseConformantStrings = true here.
            NativeToBackendTypeConverterOptions.Supports_E_StringPrefix = (ServerVersion >= new Version(8, 1, 0));

            // Per the PG documentation, hex string encoding format support appeared in PG version 9.0.
            NativeToBackendTypeConverterOptions.SupportsHexByteFormat = (ServerVersion >= new Version(9, 0, 0));
        }

        #endregion Supported features

        #region Execute blind

        /// <summary>
        /// Internal query shortcut for use in cases where the number
        /// of affected rows is of no interest.
        /// </summary>
        [GenerateAsync]
        internal void ExecuteBlind(string query)
        {
            using (BlockNotifications())
            {
                SetBackendCommandTimeout(20);
                SendQuery(query);
                SkipUntil(BackEndMessageCode.ReadyForQuery);
                State = ConnectorState.Ready;
            }
        }

        [GenerateAsync]
        internal void ExecuteBlind(byte[] query)
        {
            using (BlockNotifications())
            {
                SetBackendCommandTimeout(20);
                SendQueryRaw(query);
                SkipUntil(BackEndMessageCode.ReadyForQuery);
                State = ConnectorState.Ready;
            }
        }

        [GenerateAsync]
        internal void ExecuteBlindSuppressTimeout(string query)
        {
            using (BlockNotifications())
            {
                SendQuery(query);
                SkipUntil(BackEndMessageCode.ReadyForQuery);
                State = ConnectorState.Ready;
            }
        }

        [GenerateAsync]
        internal void ExecuteBlindSuppressTimeout(byte[] query)
        {
            // Block the notification thread before writing anything to the wire.
            using (BlockNotifications())
            {
                SendQueryRaw(query);
                SkipUntil(BackEndMessageCode.ReadyForQuery);
                State = ConnectorState.Ready;
            }
        }

        /// <summary>
        /// Special adaptation of ExecuteBlind() that sets statement_timeout.
        /// This exists to prevent Connector.SetBackendCommandTimeout() from calling Command.ExecuteBlind(),
        /// which will cause an endless recursive loop.
        /// </summary>
        /// <param name="timeout">Timeout in seconds.</param>
        [GenerateAsync]
        internal void ExecuteSetStatementTimeoutBlind(int timeout)
        {
            // Optimize for a few common timeout values.
            switch (timeout)
            {
                case 10:
                    SendQueryRaw(QueryManager.SetStmtTimeout10Sec);
                    break;

                case 20:
                    SendQueryRaw(QueryManager.SetStmtTimeout20Sec);
                    break;

                case 30:
                    SendQueryRaw(QueryManager.SetStmtTimeout30Sec);
                    break;

                case 60:
                    SendQueryRaw(QueryManager.SetStmtTimeout60Sec);
                    break;

                case 90:
                    SendQueryRaw(QueryManager.SetStmtTimeout90Sec);
                    break;

                case 120:
                    SendQueryRaw(QueryManager.SetStmtTimeout120Sec);
                    break;

                default:
                    SendQuery(string.Format("SET statement_timeout = {0}", timeout * 1000));
                    break;

            }
            SkipUntil(BackEndMessageCode.ReadyForQuery);
            State = ConnectorState.Ready;
        }

        #endregion Execute blind

        #region Misc

        void HandleParameterStatus(string name, string value)
        {
            BackendParams[name] = value;

            if (name == "server_version")
            {
                // Deal with this here so that if there are
                // changes in a future backend version, we can handle it here in the
                // protocol handler and leave everybody else put of it.
                var versionString = value.Trim();
                for (var idx = 0; idx != versionString.Length; ++idx)
                {
                    var c = value[idx];
                    if (!char.IsDigit(c) && c != '.')
                    {
                        versionString = versionString.Substring(0, idx);
                        break;
                    }
                }
                ServerVersion = new Version(versionString);
                return;
            }

            if (name == "standard_conforming_strings") {
                NativeToBackendTypeConverterOptions.UseConformantStrings = (value == "on");
            }

        }

        /// <summary>
        /// Modify the backend statement_timeout value if needed.
        /// </summary>
        /// <param name="timeout">New timeout</param>
        [GenerateAsync]
        internal void SetBackendCommandTimeout(int timeout)
        {
            if (Mediator.BackendCommandTimeout == -1 || Mediator.BackendCommandTimeout != timeout)
            {
                ExecuteSetStatementTimeoutBlind(timeout);
                Mediator.BackendCommandTimeout = timeout;
            }
        }

        ///<summary>
        /// Returns next portal index.
        ///</summary>
        internal String NextPortalName()
        {
            return _portalNamePrefix + (++_portalIndex);
        }

        int _portalIndex;
        const String _portalNamePrefix = "p";

        ///<summary>
        /// Returns next plan index.
        ///</summary>
        internal String NextPlanName()
        {
            return PlanNamePrefix + (++_planIndex);
        }

        int _planIndex;
        const String PlanNamePrefix = "s";

        /// <summary>
        /// This method checks if the connector is still ok.
        /// We try to send a simple query text, select 1 as ConnectionTest;
        /// </summary>
        internal Boolean IsValid()
        {
            try
            {
                // Here we use a fake NpgsqlCommand, just to send the test query string.

                // Get random test value.
                var testBytes = new Byte[2];
                _rng.GetNonZeroBytes(testBytes);
                var testValue = String.Format("Npgsql{0}{1}", testBytes[0], testBytes[1]);

                //Query(new NpgsqlCommand("select 1 as ConnectionTest", this));
                var compareValue = string.Empty;
                var sql = "select '" + testValue + "'";
                // restore initial connection parameters resetted by "Discard ALL"
                sql = _initQueries + sql;
                using (var cmd = new NpgsqlCommand(sql, this))
                {
                    compareValue = (string)cmd.ExecuteScalar();
                }

                if (compareValue != testValue)
                {
                    return false;
                }
            }
            catch
            {
                return false;
            }

            return true;
        }

        // Unused, can be deleted?
        internal void TestConnector()
        {
            SendSync();
            Stream.Flush();
            var buffer = new Queue<int>();
            //byte[] compareBuffer = new byte[6];
            int[] messageSought = { 'Z', 0, 0, 0, 5 };
            for (; ; )
            {
                var newByte = Stream.ReadByte();
                switch (newByte)
                {
                    case -1:
                        throw new EndOfStreamException();
                    case 'E':
                    case 'I':
                    case 'T':
                        if (buffer.Count > 4)
                        {
                            bool match = true;
                            int i = 0;
                            foreach (byte cmp in buffer)
                            {
                                if (cmp != messageSought[i++])
                                {
                                    match = false;
                                    break;
                                }
                            }
                            if (match)
                            {
                                return;
                            }
                        }
                        break;
                    default:
                        buffer.Enqueue(newByte);
                        if (buffer.Count > 5)
                        {
                            buffer.Dequeue();
                        }
                        break;
                }
            }
        }

        #endregion Misc
    }

    /// <summary>
    /// Expresses the exact state of a connector.
    /// </summary>
    internal enum ConnectorState
    {
        /// <summary>
        /// The connector has either not yet been opened or has been closed.
        /// </summary>
        Closed,
        /// <summary>
        /// The connector is currently connecting to a Postgresql server.
        /// </summary>
        Connecting,
        /// <summary>
        /// The connector is connected and may be used to send a new query.
        /// </summary>
        Ready,
        /// <summary>
        /// The connector is waiting for a response to a query which has been sent to the server.
        /// </summary>
        Executing,
        /// <summary>
        /// The connector is currently fetching and processing query results.
        /// </summary>
        Fetching,
        /// <summary>
        /// The connection was broken because an unexpected error occurred which left it in an unknown state.
        /// This state isn't implemented yet.
        /// </summary>
        Broken,
        /// <summary>
        /// The connector is engaged in a COPY IN operation.
        /// </summary>
        CopyIn,
        /// <summary>
        /// The connector is engaged in a COPY OUT operation.
        /// </summary>
        CopyOut,
    }

    /// <summary>
    /// Specifies how to load/parse DataRow messages as they're received from the backend.
    /// </summary>
    internal enum DataRowLoadingMode
    {
        /// <summary>
        /// Load DataRows in non-sequential mode
        /// </summary>
        NonSequential,
        /// <summary>
        /// Load DataRows in sequential mode
        /// </summary>
        Sequential,
        /// <summary>
        /// Skip DataRow messages altogether
        /// </summary>
        Skip
    }

    /// <summary>
    /// Represents the method that allows the application to provide a certificate collection to be used for SSL clien authentication
    /// </summary>
    /// <param name="certificates">A <see cref="System.Security.Cryptography.X509Certificates.X509CertificateCollection">X509CertificateCollection</see> to be filled with one or more client certificates.</param>
    public delegate void ProvideClientCertificatesCallback(X509CertificateCollection certificates);

    /// <summary>
    /// Represents the method that is called to validate the certificate provided by the server during an SSL handshake
    /// </summary>
    /// <param name="cert">The server's certificate</param>
    /// <param name="chain">The certificate chain containing the certificate's CA and any intermediate authorities</param>
    /// <param name="errors">Any errors that were detected</param>
    public delegate bool ValidateRemoteCertificateCallback(X509Certificate cert, X509Chain chain, SslPolicyErrors errors);
}<|MERGE_RESOLUTION|>--- conflicted
+++ resolved
@@ -923,11 +923,7 @@
 
         #region Backend message processing
 
-<<<<<<< HEAD
-        internal ServerMessage ReadSingleMessage(bool sequentialRow = false, bool ignoreNotifications = true)
-=======
-        internal ServerMessage ReadSingleMessage(DataRowLoadingMode dataRowLoadingMode=DataRowLoadingMode.NonSequential)
->>>>>>> 3e953a93
+        internal ServerMessage ReadSingleMessage(DataRowLoadingMode dataRowLoadingMode = DataRowLoadingMode.NonSequential, bool ignoreNotifications = true)
         {
             NpgsqlError error = null;
 
@@ -942,23 +938,18 @@
 
                 if (messageCode == BackEndMessageCode.DataRow && dataRowLoadingMode != DataRowLoadingMode.NonSequential)
                 {
-                    switch (dataRowLoadingMode)
+                    if (dataRowLoadingMode == DataRowLoadingMode.Skip)
                     {
-                        case DataRowLoadingMode.Sequential:
-                            break;
-                        case DataRowLoadingMode.Skip:
-                            Buffer.Skip(len);
-                            continue;
-                        default:
-                            throw PGUtil.ThrowIfReached();
+                        Buffer.Skip(len);
+                        continue;
                     }
                 }
                 else if (len > Buffer.BytesLeft)
                 {
                     buf = buf.EnsureOrAllocateTemp(len);
                 }
-<<<<<<< HEAD
-                var msg = ParseServerMessage(buf, messageCode, len, sequentialRow);
+
+                var msg = ParseServerMessage(buf, messageCode, len, dataRowLoadingMode);
                 if (msg != null || !ignoreNotifications && (messageCode == BackEndMessageCode.NoticeResponse || messageCode == BackEndMessageCode.NotificationResponse))
                 {
                     if (error != null)
@@ -966,11 +957,6 @@
                         Contract.Assert(messageCode == BackEndMessageCode.ReadyForQuery, "Expected ReadyForQuery after ErrorResponse");
                         throw new NpgsqlException(error);
                     }
-=======
-
-                var msg = ParseServerMessage(buf, messageCode, len, dataRowLoadingMode);
-                if (msg != null)
->>>>>>> 3e953a93
                     return msg;
                 }
                 else if (messageCode == BackEndMessageCode.ErrorResponse)
@@ -1076,52 +1062,10 @@
 
             while (true)
             {
-<<<<<<< HEAD
-                Buffer.Ensure(5);
-                var messageCode = (BackEndMessageCode)Buffer.ReadByte();
-                Contract.Assume(Enum.IsDefined(typeof(BackEndMessageCode), messageCode), "Unknown message code: " + messageCode);
-
-                if (messageCode == BackEndMessageCode.DataRow)
-                {
-                    var len = Buffer.ReadInt32() - 4; // Transmitted length includes itself
-                    Contract.Assume(len >= 0);
-                    Buffer.Skip(len);
-                }
-                else
-                {
-                    Buffer.Seek(-1, SeekOrigin.Current);
-                    var msg = ReadSingleMessage();
-
-                    if (stopAt.Contains(messageCode))
-                    {
-                        return msg;
-                    }
-                }
-            }
-        }
-
-        /// <summary>
-        /// Consumes and disposes all backend messages until the next ReadyForQuery
-        /// </summary>
-        /*
-        [GenerateAsync]
-        internal void ConsumeAll()
-        {
-            while (true)
-            {
-                var msg = ReadMessage();
-                if (msg is ReadyForQueryMsg)
-                    return;
-                var asDisposable = msg as IDisposable;
-                if (asDisposable != null)
-                {
-                    asDisposable.Dispose();
-=======
                 var msg = ReadSingleMessage(DataRowLoadingMode.Skip);
                 Contract.Assert(!(msg is DataRowMessage));
                 if (stopAt.Contains(msg.Code)) {
                     return msg;
->>>>>>> 3e953a93
                 }
             }
         }
@@ -1534,7 +1478,7 @@
                     {
                         while (_connector.Buffer.BytesLeft > 0)
                         {
-                            var msg = _connector.ReadSingleMessage(false, false);
+                            var msg = _connector.ReadSingleMessage(DataRowLoadingMode.NonSequential, false);
                             if (msg != null)
                             {
                                 Contract.Assert(msg == null, "Expected null after processing a notification");
@@ -1594,7 +1538,7 @@
                     {
                         while (BaseStream.DataAvailable || Buffer.BytesLeft > 0)
                         {
-                            var msg = ReadSingleMessage(false, false);
+                            var msg = ReadSingleMessage(DataRowLoadingMode.NonSequential, false);
                             if (msg != null)
                             {
                                 Contract.Assert(msg == null, "Expected null after processing a notification");
